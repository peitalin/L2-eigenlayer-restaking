--- conflicted
+++ resolved
@@ -27,10 +27,6 @@
 {
     event SetQueueWithdrawalBlock(address indexed, uint256 indexed, uint256 indexed);
     event SetUndelegateBlock(address indexed, uint256 indexed, uint256 indexed);
-<<<<<<< HEAD
-    event UnsupportedFunctionCall(bytes4 functionSelector);
-=======
->>>>>>> 16b306db
     event SendingRewardsToAgentOwnerOnL1(address indexed, address indexed, uint256 indexed);
     event SendingWithdrawalToAgentOwnerOnL1(address indexed, address indexed, uint256 indexed);
 

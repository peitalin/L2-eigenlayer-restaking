// SPDX-License-Identifier: MIT
pragma solidity 0.8.25;

import {Client} from "@chainlink/ccip/libraries/Client.sol";
import {IDelegationManager} from "@eigenlayer-contracts/interfaces/IDelegationManager.sol";
import {IStrategy} from "@eigenlayer-contracts/interfaces/IStrategy.sol";

import {IEigenAgent6551} from "../src/6551/IEigenAgent6551.sol";
import {EthSepolia} from "./Addresses.sol";
import {BaseScript} from "./BaseScript.sol";


// UX Flow for Delegating, Undelegating, and Re-depositing:
// 1) undelegate
// 2) re-delegateTo another Operator
// 3) re-deposit with completeWithdrawal(receiveAsToken=false)
//
// Then you will be delegated to the new operator. Steps (2) and (3) are interchangeable

contract UndelegateScript is BaseScript {

    uint256 deployerKey;
    address deployer;
    uint256 operatorKey;
    address operator;

    function run() public {
        return _run(false);
    }

    function mockrun() public {
        return _run(true);
    }

    function _run(bool isTest) private {

        deployerKey = vm.envUint("DEPLOYER_KEY");
        deployer = vm.addr(deployerKey);
        readContractsAndSetupEnvironment(isTest, deployer);

        operatorKey = vm.envUint("OPERATOR_KEY");
        operator = vm.addr(operatorKey);
        address TARGET_CONTRACT = address(delegationManager);

        vm.selectFork(ethForkId);

        // Get EigenAgent
        IEigenAgent6551 eigenAgent = agentFactory.getEigenAgent(deployer);

        require(address(eigenAgent) != address(0), "User must have an EigenAgent");
        require(
            strategyManager.stakerStrategyShares(address(eigenAgent), strategy) >= 0,
            "EigenAgent has no deposit in Eigenlayer"
        );

        if (!isTest) {
            require(
                delegationManager.delegatedTo(address(eigenAgent)) == address(operator),
                "EigenAgent not delegatedTo any operators"
            );
        }

        ///////////////////////////////////////
        // Valid withdrawalRoots: record the following before sending undelegate message:
        //     delegatedTo
        //     nonce
        //     sharesToWithdraw
        //     strategyToWithdraw
        //     withdrawer
        ///////////////////////////////////////

        vm.startBroadcast(deployerKey);
        uint256 execNonce = eigenAgent.execNonce();
        uint256 sigExpiry = block.timestamp + 2 hours;
        uint256 withdrawalNonce = delegationManager.cumulativeWithdrawalsQueued(address(eigenAgent));
        address withdrawer = address(eigenAgent);

        IStrategy[] memory strategiesToWithdraw = new IStrategy[](1);
        uint256[] memory sharesToWithdraw = new uint256[](1);
        strategiesToWithdraw[0] = strategy;
        sharesToWithdraw[0] = strategyManager.stakerStrategyShares(withdrawer, strategy);

        address delegatedTo = delegationManager.delegatedTo(address(eigenAgent));
        vm.stopBroadcast();

        /////////////////////////////////////////////////////////////////
        /////// Broadcast Undelegate message on L2
        /////////////////////////////////////////////////////////////////
        vm.selectFork(l2ForkId);

        // Encode undelegate message, and append user signature for EigenAgent execution
<<<<<<< HEAD
        bytes memory messageWithSignature_UD = signMessageForEigenAgentExecution(
            deployerKey,
            address(eigenAgent),
            EthSepolia.ChainId, // destination chainid where EigenAgent lives
            TARGET_CONTRACT, // DelegationManager.delegateTo()
            encodeUndelegateMsg(address(eigenAgent)),
            execNonce,
            sigExpiry
        );
=======
        {
            bytes memory messageWithSignature_UD = signMessageForEigenAgentExecution(
                deployerKey,
                EthSepolia.ChainId, // destination chainid where EigenAgent lives
                TARGET_CONTRACT, // DelegationManager.delegateTo()
                encodeUndelegateMsg(address(eigenAgent)),
                execNonce,
                sigExpiry
            );
>>>>>>> 24773119

            Client.EVMTokenAmount[] memory tokenAmounts = new Client.EVMTokenAmount[](1);
            tokenAmounts[0] = Client.EVMTokenAmount({
                token: address(tokenL2),
                amount: 0 ether
            });

            uint256 gasLimit = senderHooks.getGasLimitForFunctionSelector(
                IDelegationManager.undelegate.selector
            );
            uint256 routerFees = getRouterFeesL2(
                address(receiverContract),
                string(messageWithSignature_UD),
                tokenAmounts,
                gasLimit
            );

            vm.startBroadcast(deployerKey);

            senderContract.sendMessagePayNative{value: routerFees}(
                EthSepolia.ChainSelector, // destination chain
                address(receiverContract),
                string(messageWithSignature_UD),
                tokenAmounts,
                gasLimit
            );

        }
        vm.stopBroadcast();

        /////////////////////////////////////////////////////////////////
        /////// Save undelegate withdrawal details
        /////////////////////////////////////////////////////////////////

        string memory filePath = "script/withdrawals-undelegated/";
        if (isTest) {
           filePath = "test/withdrawals-undelegated/";
        }

        // NOTE: Tx will still be bridging after this script runs.
        // startBlock is saved after bridging completes and calls queueWithdrawal on L1.
        // We must call getWithdrawalBlock for the correct startBlock to calculate withdrawalRoots
        saveWithdrawalInfo(
            address(eigenAgent), // staker
            delegatedTo,
            withdrawer,
            withdrawalNonce,
            0, // startBlock is created later in Eigenlayer
            strategiesToWithdraw,
            sharesToWithdraw,
            bytes32(0x0), // withdrawalRoot is created later (requires startBlock)
            bytes32(0x0), // withdrawalAgenOwnerRoot not used in delegations
            filePath
        );
    }
}<|MERGE_RESOLUTION|>--- conflicted
+++ resolved
@@ -89,27 +89,16 @@
         vm.selectFork(l2ForkId);
 
         // Encode undelegate message, and append user signature for EigenAgent execution
-<<<<<<< HEAD
-        bytes memory messageWithSignature_UD = signMessageForEigenAgentExecution(
-            deployerKey,
-            address(eigenAgent),
-            EthSepolia.ChainId, // destination chainid where EigenAgent lives
-            TARGET_CONTRACT, // DelegationManager.delegateTo()
-            encodeUndelegateMsg(address(eigenAgent)),
-            execNonce,
-            sigExpiry
-        );
-=======
         {
             bytes memory messageWithSignature_UD = signMessageForEigenAgentExecution(
                 deployerKey,
+                address(eigenAgent),
                 EthSepolia.ChainId, // destination chainid where EigenAgent lives
                 TARGET_CONTRACT, // DelegationManager.delegateTo()
                 encodeUndelegateMsg(address(eigenAgent)),
                 execNonce,
                 sigExpiry
             );
->>>>>>> 24773119
 
             Client.EVMTokenAmount[] memory tokenAmounts = new Client.EVMTokenAmount[](1);
             tokenAmounts[0] = Client.EVMTokenAmount({

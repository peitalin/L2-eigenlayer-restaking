//SPDX-License-Identifier: MIT
pragma solidity 0.8.28;

import {Script, console} from "forge-std/Script.sol";
import {SignatureChecker} from "@openzeppelin-v5-contracts/utils/cryptography/SignatureChecker.sol";
import {IStrategy} from "@eigenlayer-contracts/interfaces/IStrategy.sol";
import {EIGENLAYER_VERSION} from "./1_deployMockEigenlayerContracts.s.sol";
import {EIP712_DOMAIN_TYPEHASH} from "@eigenlayer-contracts/mixins/SignatureUtilsMixin.sol";


/// @dev Retrieve these struct hashes by calling Eigenlayer contracts, or storing the hash.
contract ClientSigners is Script {

    /// @notice The EIP-712 typehash for the deposit struct used by the contract
    bytes32 public constant EIGEN_AGENT_EXEC_TYPEHASH = keccak256(
        "ExecuteWithSignature(address target,uint256 value,bytes data,uint256 execNonce,uint256 chainId,uint256 expiry)"
    );

    /// @notice EigenAgent version
    string public constant TREASURE_RESTAKING_VERSION = "v1.0.0";

    /*
     *
     *            Eigenlayer Signatures
     *
     */

    /// @dev domainSeparator as per: eigenlayer-contracts/src/contracts/mixins/SignatureUtilsMixin.sol
    /// @notice This function is used to calculate the domainSeparator for calls to Eigenlayer contracts
    /// that require signatures (delegation approvals for instance)
    function domainSeparator(
        address contractAddr,
        uint256 destinationChainid
    ) public pure returns (bytes32) {
        uint256 chainid = destinationChainid;
        return keccak256(
            abi.encode(
                EIP712_DOMAIN_TYPEHASH,
                keccak256(bytes("EigenLayer")),
                keccak256(bytes(_majorVersion(EIGENLAYER_VERSION))),
                chainid,
                contractAddr
            )
        );
        // Note: in calculating the domainSeparator:
        // contractAddr is the target contract validating the signature, not this contract (ClientSigners)
        // e.g the DepositManager, or StrategyManager.
        // chainid should be destination chainid in the context of L2 -> L1 restaking calls
    }

    /// @notice Returns the major version of the contract. See Eigenlayer SemVerMixin.sol
    /// @return The major version string (e.g., "v1" for version "v1.2.3")
<<<<<<< HEAD
    function _majorVersion() internal pure returns (string memory) {
        bytes memory v = bytes(EIGENLAYER_VERSION);
=======
    function _majorVersion(string memory _version) internal view returns (string memory) {
        bytes memory v = bytes(_version);
>>>>>>> 3f77e8a5
        return string(bytes.concat(v[0], v[1]));
    }

    function calculateDelegationApprovalDigestHash(
        address staker,
        address operator,
        address _delegationApprover,
        bytes32 approverSalt,
        uint256 expiry,
        address delegationManagerAddr,
        uint256 destinationChainid
<<<<<<< HEAD
    ) public pure returns (bytes32) {

=======
    ) public view returns (bytes32) {
>>>>>>> 3f77e8a5
        /// @notice The EIP-712 typehash for the `DelegationApproval` struct used by the contract
        bytes32 DELEGATION_APPROVAL_TYPEHASH = keccak256(
            "DelegationApproval(address delegationApprover,address staker,address operator,bytes32 salt,uint256 expiry)"
        );
        bytes32 approverStructHash = keccak256(
            abi.encode(DELEGATION_APPROVAL_TYPEHASH, _delegationApprover, staker, operator, approverSalt, expiry)
        );
        bytes32 approverDigestHash = keccak256(abi.encodePacked(
            "\x19\x01",
            domainSeparator(delegationManagerAddr, destinationChainid),
            approverStructHash
        ));
        return approverDigestHash;
    }

    /*
     *
     *            Treasure EigenAgent Signatures
     *
     */

    function createEigenAgentCallDigestHash(
        address _target,
        address _eigenAgent,
        uint256 _value,
        bytes memory _data,
        uint256 _nonce,
        uint256 _chainid,
        uint256 _expiry
    ) public pure returns (bytes32) {

        bytes32 structHash = keccak256(abi.encode(
            EIGEN_AGENT_EXEC_TYPEHASH,
            _target,
            _value,
            keccak256(_data),
            _nonce,
            _chainid,
            _expiry
        ));
        // calculate the digest hash
        bytes32 digestHash = keccak256(abi.encodePacked(
            "\x19\x01",
            domainSeparatorEigenAgent(_eigenAgent, _chainid),
            structHash
        ));

        return digestHash;
    }

    /// @notice This function is used to calculate the domainSeparator calls to EigenAgent
    function domainSeparatorEigenAgent(
        address contractAddr,
        uint256 destinationChainid
    ) public view returns (bytes32) {
        uint256 chainid = destinationChainid;
        return keccak256(
            abi.encode(
                EIP712_DOMAIN_TYPEHASH,
                keccak256(bytes("EigenAgent")),
                keccak256(bytes(_majorVersionEigenAgent())),
                chainid,
                contractAddr
            )
        );
        // Note: in calculating the domainSeparator:
        // contractAddr is the target contract validating the signature, not this contract (ClientSigners)
        // e.g the EigenAgent address
    }

    /// @notice Returns the major version of the contract. See Eigenlayer SemVerMixin.sol
    /// @return The major version string (e.g., "v1" for version "v1.2.3")
    function _majorVersionEigenAgent() internal pure returns (string memory) {
        bytes memory v = bytes(TREASURE_RESTAKING_VERSION);
        return string(bytes.concat(v[0], v[1]));
    }

    struct EigenAgentExecution {
        uint256 chainid;
        address targetContractAddr;
        bytes messageToEigenlayer;
        uint256 execNonceEigenAgent;
        uint256 expiry;
    }

    function signMessageForEigenAgentExecution(
        uint256 signerKey,
        address eigenAgentAddr,
        uint256 chainid,
        address targetContractAddr,
        bytes memory messageToEigenlayer,
        uint256 execNonceEigenAgent,
        uint256 expiry
    ) public view returns (bytes memory) {

        require(targetContractAddr != address(0x0), "ClientSigner: targetContract cannot be 0x0");
        require(eigenAgentAddr != address(0x0), "ClientSigner: eigenAgent cannot be 0x0");
        require(chainid != 0, "ClientSigner: chainid cannot be 0");

        bytes memory messageWithSignature;
        bytes memory signatureEigenAgent;
        {
            bytes32 digestHash = createEigenAgentCallDigestHash(
                targetContractAddr,
                eigenAgentAddr,
                0 ether, // not sending ether
                messageToEigenlayer,
                execNonceEigenAgent,
                chainid, // destination chainid where EigenAgent lives: L1 Ethereum
                expiry
            );

            {
                (uint8 v, bytes32 r, bytes32 s) = vm.sign(signerKey, digestHash);
                signatureEigenAgent = abi.encodePacked(r, s, v);
            }

            // Join the payload + signer + expiry + signature
            // NOTE: the order:
            // 1: message
            // 2: signer
            // 3: expiry
            // 4: signature
            messageWithSignature = abi.encodePacked(
                messageToEigenlayer,
                bytes32(abi.encode(vm.addr(signerKey))), // AgentOwner. Pad signer to 32byte word
                expiry,
                signatureEigenAgent
            );

            _logClientEigenAgentExecutionMessage(chainid, eigenAgentAddr, targetContractAddr, messageToEigenlayer, execNonceEigenAgent, expiry);
            _logClientSignature(vm.addr(signerKey), digestHash, signatureEigenAgent);
            SignatureChecker.isValidSignatureNow(vm.addr(signerKey), digestHash, signatureEigenAgent);
        }

        return messageWithSignature;
    }

    function _logClientEigenAgentExecutionMessage(
        uint256 chainid,
        address eigenAgentAddr,
        address targetContractAddr,
        bytes memory messageToEigenlayer,
        uint256 execNonce,
        uint256 expiry
    ) private pure {
        console.log("===== EigenAgent Signature =====");
        console.log("targetContractAddr:", targetContractAddr);
        console.log("eigenAgent:", eigenAgentAddr);
        console.log("messageToEigenlayer:");
        console.logBytes(messageToEigenlayer);
        // foundry v1.01 console.log is broken, does not log uints even with this fix:
        // https://github.com/foundry-rs/foundry/issues/9959
        // Use v0.3.0 to log expiry, execNonce, chainid
        // foundryup --use stable
        // foundryup --use v0.3.0
        console.log("execNonce:", uint256(execNonce));
        console.log("chainid:", uint256(chainid));
        console.log("expiry:", uint256(expiry));
        console.log("--------------------------------");
    }

    function _logClientSignature(address signer, bytes32 digestHash, bytes memory signatureEigenAgent) private pure {
        console.log("agentOwner/signer:", signer);
        console.log("digestHash:");
        console.logBytes32(digestHash);
        console.log("signature:");
        console.logBytes(signatureEigenAgent);
        console.log("================================");
    }
}<|MERGE_RESOLUTION|>--- conflicted
+++ resolved
@@ -50,13 +50,8 @@
 
     /// @notice Returns the major version of the contract. See Eigenlayer SemVerMixin.sol
     /// @return The major version string (e.g., "v1" for version "v1.2.3")
-<<<<<<< HEAD
-    function _majorVersion() internal pure returns (string memory) {
-        bytes memory v = bytes(EIGENLAYER_VERSION);
-=======
-    function _majorVersion(string memory _version) internal view returns (string memory) {
+    function _majorVersion(string memory _version) internal pure returns (string memory) {
         bytes memory v = bytes(_version);
->>>>>>> 3f77e8a5
         return string(bytes.concat(v[0], v[1]));
     }
 
@@ -68,12 +63,8 @@
         uint256 expiry,
         address delegationManagerAddr,
         uint256 destinationChainid
-<<<<<<< HEAD
-    ) public pure returns (bytes32) {
-
-=======
-    ) public view returns (bytes32) {
->>>>>>> 3f77e8a5
+    ) public pure returns (bytes32) {
+
         /// @notice The EIP-712 typehash for the `DelegationApproval` struct used by the contract
         bytes32 DELEGATION_APPROVAL_TYPEHASH = keccak256(
             "DelegationApproval(address delegationApprover,address staker,address operator,bytes32 salt,uint256 expiry)"
@@ -128,7 +119,7 @@
     function domainSeparatorEigenAgent(
         address contractAddr,
         uint256 destinationChainid
-    ) public view returns (bytes32) {
+    ) public pure returns (bytes32) {
         uint256 chainid = destinationChainid;
         return keccak256(
             abi.encode(

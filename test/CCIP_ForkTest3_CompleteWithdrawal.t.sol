// SPDX-License-Identifier: MIT
pragma solidity 0.8.25;

import {console} from "forge-std/Test.sol";
import {BaseTestEnvironment} from "./BaseTestEnvironment.t.sol";

import {Client} from "@chainlink/ccip/libraries/Client.sol";
import {IERC20} from "@openzeppelin-v47-contracts/token/ERC20/IERC20.sol";
import {ProxyAdmin} from "@openzeppelin-v5-contracts/proxy/transparent/ProxyAdmin.sol";
import {TransparentUpgradeableProxy} from "@openzeppelin-v5-contracts/proxy/transparent/TransparentUpgradeableProxy.sol";

import {DelegationManager} from "@eigenlayer-contracts/core/DelegationManager.sol";
import {IDelegationManager} from "@eigenlayer-contracts/interfaces/IDelegationManager.sol";
import {IStrategy} from "@eigenlayer-contracts/interfaces/IStrategy.sol";

import {ERC20Minter} from "../test/mocks/ERC20Minter.sol";
import {ReceiverCCIP} from "../src/ReceiverCCIP.sol";
import {ISenderHooks} from "../src/interfaces/ISenderHooks.sol";
<<<<<<< HEAD
import {EthHolesky, BaseSepolia} from "../script/Addresses.sol";
=======
import {IEigenAgent6551} from "../src/6551/IEigenAgent6551.sol";
import {EthSepolia, BaseSepolia} from "../script/Addresses.sol";
>>>>>>> 16b306db
import {RouterFees} from "../script/RouterFees.sol";
import {AgentFactory} from "../src/6551/AgentFactory.sol";


contract CCIP_ForkTest_CompleteWithdrawal_Tests is BaseTestEnvironment, RouterFees {

    uint256 expiry;
    uint256 balanceOfReceiverBefore;
    uint256 balanceOfEigenAgent;

    uint256 amount;
    bytes32 messageId1;

    // SenderHooks.WithdrawalTransferRootCommitted
    event WithdrawalTransferRootCommitted(
        bytes32 indexed withdrawalTransferRoot,
        address signer
    );

    function setUp() public {
        // setup forked environments for L2 and L1 contracts
        setUpForkedEnvironment();
        // call params
        expiry = block.timestamp + 1 days;
    }

    /*
     *
     *
     *             Setup Eigenlayer State for CompleteWithdrawals
     *
     *
     */

    function setupL1State_DepositAndQueueWithdrawal(uint256 _amount) public {

        vm.assume(_amount <= 1 ether);
        vm.assume(_amount > 0);

        //////////////////////////////////////////////////////
        /// L1: ReceiverCCIP -> EigenAgent -> Eigenlayer
        //////////////////////////////////////////////////////
        vm.selectFork(ethForkId);

        // eigenAgent for Bob should not exist yet
        require(address(agentFactory.getEigenAgent(bob)) == address(0), "test assumes no EigenAgent yet");

        console.log("bob address:", bob);
        console.log("eigenAgent:", address(eigenAgent));
        console.log("---------------------------------------------");
        balanceOfEigenAgent = tokenL1.balanceOf(address(eigenAgent));
        balanceOfReceiverBefore = tokenL1.balanceOf(address(receiverContract));
        console.log("balanceOf(receiverContract):", balanceOfReceiverBefore);
        console.log("balanceOf(eigenAgent):", balanceOfEigenAgent);

        /////////////////////////////////////
        //// L1: Deposit with EigenAgent
        /////////////////////////////////////

        uint256 execNonce0 = 0; // no eigenAgent yet, execNonce is 0

        /// We need to calculate the eigenAgentBob address first,
        /// So that the signature to deposit is correct when the
        /// EigenAgentBob is spawned later and passed the deposit message
        address precalculated_eigenAgentBobAddress = agentFactory.predictEigenAgentAddress(
            bob,
            0 // userTokenIdNonce starts at 0
        );

        bytes memory messageWithSignature_D;
        {
            bytes memory depositMessage = encodeDepositIntoStrategyMsg(
                address(strategy),
                address(tokenL1),
                _amount
            );

            // sign the message for EigenAgent to execute Eigenlayer command
            messageWithSignature_D = signMessageForEigenAgentExecution(
                bobKey,
                precalculated_eigenAgentBobAddress, // future EigenAgentBob address
                block.chainid, // destination chainid where EigenAgent lives
                address(strategyManager),
                depositMessage,
                execNonce0,
                expiry
            );
        }

        Client.EVMTokenAmount[] memory destTokenAmounts = new Client.EVMTokenAmount[](1);
        destTokenAmounts[0] = Client.EVMTokenAmount({
            token: address(tokenL1), // CCIP-BnM token address on Eth Sepolia.
            amount: _amount
        });

        vm.selectFork(ethForkId);
        {

            vm.expectEmit(true, true, false, false); // check topic[2] EigenAgent address
            emit AgentFactory.AgentCreated(bob, precalculated_eigenAgentBobAddress, 1);
            receiverContract.mockCCIPReceive(
                Client.Any2EVMMessage({
                    messageId: bytes32(0x0),
                    sourceChainSelector: BaseSepolia.ChainSelector, // L2 source chain selector
                    sender: abi.encode(deployer), // bytes: abi.decode(sender) if coming from an EVM chain.
                    destTokenAmounts: destTokenAmounts, // Tokens and their amounts in their destination chain representation.
                    data: abi.encode(string(
                        messageWithSignature_D
                    )) // CCIP abi.encodes a string message when sending
                })
            );

            console.log("--------------- After Deposit -----------------");
            eigenAgent = agentFactory.getEigenAgent(bob);
            console.log("spawned eigenAgent: ", address(eigenAgent));
            // check that the precalculated address matches the spawned address
            assertEq(precalculated_eigenAgentBobAddress, address(eigenAgent));

            require(
                tokenL1.balanceOf(address(receiverContract)) == (balanceOfReceiverBefore - amount),
                "receiverContract did not send tokens to EigenAgent after depositing"
            );
            console.log("balanceOf(receiverContract) after deposit:", tokenL1.balanceOf(address(receiverContract)));
            console.log("balanceOf(eigenAgent) after deposit:", tokenL1.balanceOf(address(eigenAgent)));
            uint256 eigenAgentShares = strategyManager.stakerStrategyShares(address(eigenAgent), strategy);
            console.log("eigenAgent shares after deposit:", eigenAgentShares);
            require(eigenAgentShares > 0, "eigenAgent should have >0 shares after deposit");
        }


        /////////////////////////////////////
        //// [L1] Queue Withdrawal with EigenAgent
        /////////////////////////////////////

        uint256 execNonce1 = eigenAgent.execNonce();

        bytes memory messageWithSignature_QW;
        {
            IStrategy[] memory strategiesToWithdraw = new IStrategy[](1);
            uint256[] memory sharesToWithdraw = new uint256[](1);
            strategiesToWithdraw[0] = strategy;
            sharesToWithdraw[0] = _amount;

            IDelegationManager.QueuedWithdrawalParams[] memory QWPArray;
            QWPArray = new IDelegationManager.QueuedWithdrawalParams[](1);
            QWPArray[0] = IDelegationManager.QueuedWithdrawalParams({
                strategies: strategiesToWithdraw,
                shares: sharesToWithdraw,
                withdrawer: address(eigenAgent)
            });

            // create the queueWithdrawal message for Eigenlayer
            bytes memory withdrawalMessage = encodeQueueWithdrawalsMsg(
                QWPArray
            );

            // sign the message for EigenAgent to execute Eigenlayer command
            messageWithSignature_QW = signMessageForEigenAgentExecution(
                bobKey,
<<<<<<< HEAD
                EthHolesky.ChainId, // destination chainid where EigenAgent lives
=======
                address(eigenAgent),
                EthSepolia.ChainId, // destination chainid where EigenAgent lives
>>>>>>> 16b306db
                address(delegationManager),
                withdrawalMessage,
                execNonce1,
                expiry
            );
        }

        vm.selectFork(ethForkId);
        {
            receiverContract.mockCCIPReceive(
                Client.Any2EVMMessage({
                    messageId: bytes32(uint256(9999)),
                    sourceChainSelector: BaseSepolia.ChainSelector, // L2 source chain selector
                    sender: abi.encode(address(deployer)), // bytes: abi.decode(sender) if coming from an EVM chain.
                    destTokenAmounts: new Client.EVMTokenAmount[](0), // not bridging coins, just sending msg
                    data: abi.encode(string(
                        messageWithSignature_QW
                    ))
                })
            );

            console.log("--------------- After Queue Withdrawal -----------------");

            uint256 numWithdrawals = delegationManager.cumulativeWithdrawalsQueued(address(eigenAgent));
            require(numWithdrawals > 0, "must queueWithdrawals first before completeWithdrawals");

            console.log("balanceOf(receiver):", tokenL1.balanceOf(address(receiverContract)));
            console.log("balanceOf(eigenAgent):", tokenL1.balanceOf(address(eigenAgent)));

            uint256 eigenAgentSharesQW = strategyManager.stakerStrategyShares(address(eigenAgent), strategy);
            console.log("eigenAgent shares after queueWithdrawal:", eigenAgentSharesQW);
            require(eigenAgentSharesQW == 0, "eigenAgent should have 0 shares after queueWithdrawal");
        }
    }

    /*
     *
     *
     *             Tests
     *
     *
     */

    function test_FullFlow_CompleteWithdrawal() public {

        amount = 0.003 ether;
        setupL1State_DepositAndQueueWithdrawal(amount);

        /////////////////////////////////////////////////////////////////
        //// [L1] Complete Queued Withdrawals
        /////////////////////////////////////////////////////////////////
        vm.selectFork(ethForkId);

        uint32 startBlock = uint32(block.number);
        uint256 execNonce2 = eigenAgent.execNonce();
        IDelegationManager.Withdrawal memory withdrawal;
        {
            uint256 withdrawalNonce = delegationManager.cumulativeWithdrawalsQueued(bob);

            IStrategy[] memory strategiesToWithdraw = new IStrategy[](1);
            uint256[] memory sharesToWithdraw = new uint256[](1);
            strategiesToWithdraw[0] = strategy;
            sharesToWithdraw[0] = amount;

            withdrawal = IDelegationManager.Withdrawal({
                staker: address(eigenAgent),
                delegatedTo: delegationManager.delegatedTo(address(eigenAgent)),
                withdrawer: address(eigenAgent),
                nonce: withdrawalNonce,
                startBlock: startBlock,
                strategies: strategiesToWithdraw,
                shares: sharesToWithdraw
            });

        }
        bytes32 withdrawalRoot = delegationManager.calculateWithdrawalRoot(withdrawal);
        require(withdrawalRoot != 0, "withdrawal root missing, queueWithdrawal first");

        /////////////////////////////////////////////////////////////////
        //// 1. [L2] Send CompleteWithdrawals message to L2 Bridge
        /////////////////////////////////////////////////////////////////
        vm.selectFork(l2ForkId);

        uint256 stakerBalanceOnL2Before = IERC20(BaseSepolia.BridgeToken).balanceOf(bob);

        bytes memory messageWithSignature_CW;
        {
            // create the completeWithdrawal message for Eigenlayer
            IERC20[] memory tokensToWithdraw = new IERC20[](1);
            tokensToWithdraw[0] = tokenL1;

            bytes memory completeWithdrawalMessage = encodeCompleteWithdrawalMsg(
                withdrawal,
                tokensToWithdraw,
                0, //middlewareTimesIndex,
                true // receiveAsTokens
            );

            // sign the message for EigenAgent to execute Eigenlayer command
            messageWithSignature_CW = signMessageForEigenAgentExecution(
                bobKey,
<<<<<<< HEAD
                EthHolesky.ChainId, // destination chainid where EigenAgent lives
=======
                address(eigenAgent),
                EthSepolia.ChainId, // destination chainid where EigenAgent lives
>>>>>>> 16b306db
                address(delegationManager),
                completeWithdrawalMessage,
                execNonce2,
                expiry
            );
        }

        bytes32 withdrawalTransferRoot = calculateWithdrawalTransferRoot(
            withdrawalRoot,
            bob
        );

        uint256 gasLimit = senderHooks.getGasLimitForFunctionSelector(
            IDelegationManager.completeQueuedWithdrawal.selector
        );

        Client.EVMTokenAmount[] memory tokenAmounts1 = new Client.EVMTokenAmount[](0);

        vm.expectEmit(true, false, true, false);
        emit WithdrawalTransferRootCommitted(
            withdrawalTransferRoot,
            bob // signer
        );
        senderContract.sendMessagePayNative{
            value: getRouterFeesL2(
                address(receiverContract),
                string(messageWithSignature_CW),
                tokenAmounts1,
                gasLimit
            )
        }(
            EthHolesky.ChainSelector, // destination chain
            address(receiverContract),
            string(messageWithSignature_CW),
            tokenAmounts1,
            0 // use default gasLimit for this function
        );

        /////////////////////////////////////////////////////////////////
        //// [Offchain] CCIP relays tokens and message to L1 bridge
        /////////////////////////////////////////////////////////////////

        /////////////////////////////////////////////////////////////////
        //// 2. [L1] Mock receiving CompleteWithdrawals message on L1 Bridge
        /////////////////////////////////////////////////////////////////

        // fork holesky so ReceiverCCIP -> Router calls work
        vm.selectFork(ethForkId);

        vm.warp(block.timestamp + 120); // 120 seconds = 10 blocks (12second per block)
        vm.roll((block.timestamp + 120) / 12);

        Client.EVMTokenAmount[] memory withdrawalTokenAmounts = new Client.EVMTokenAmount[](1);
        withdrawalTokenAmounts[0] = Client.EVMTokenAmount({
            token: address(tokenL1),
            amount: amount
        });

        // sender contract is forked from testnet, addr will differ
        vm.expectEmit(false, true, true, false);
        emit ReceiverCCIP.BridgingWithdrawalToL2(
            withdrawalTransferRoot,
            withdrawalTokenAmounts
        );
        // Mock L1 bridge receiving CCIP message and calling CompleteWithdrawal on Eigenlayer
        receiverContract.mockCCIPReceive(
            Client.Any2EVMMessage({
                messageId: bytes32(uint256(9999)),
                sourceChainSelector: BaseSepolia.ChainSelector,
                sender: abi.encode(deployer),
                data: abi.encode(string(
                    messageWithSignature_CW
                )),
                destTokenAmounts: new Client.EVMTokenAmount[](0)
            })
        );
        console.log("--------------- After Complete Withdrawal -----------------");

        // tokens in the ReceiverCCIP bridge contract
        console.log("balanceOf(receiverContract) after:", tokenL1.balanceOf(address(receiverContract)));
        console.log("balanceOf(eigenAgent) after:", tokenL1.balanceOf(address(eigenAgent)));
        console.log("balanceOf(restakingConnector) after:", tokenL1.balanceOf(address(restakingConnector)));
        console.log("balanceOf(router) after:", tokenL1.balanceOf(address(EthHolesky.Router)));
        require(
            tokenL1.balanceOf(address(receiverContract)) == (balanceOfReceiverBefore - amount),
            "receiverContract did not send tokens to L1 completeWithdrawal"
        );
        require(
            tokenL1.balanceOf(address(eigenAgent)) == 0,
            "EigenAgent did not send tokens to ReceiverCCIP after completeWithdrawal"
        );

        /////////////////////////////////////////////////////////////////
        //// [Offchain] CCIP relays tokens and message to L2 bridge
        /////////////////////////////////////////////////////////////////

        /////////////////////////////////////////////////////////////////
        //// 3. [L2] Mock receiving handleTransferToAgentOwner message from L1
        /////////////////////////////////////////////////////////////////
        vm.selectFork(l2ForkId);

        // transferRoot agentOwner info should be available
        address agentOwner = senderHooks.getTransferRootAgentOwner(
            withdrawalTransferRoot
        );
        vm.assertEq(agentOwner, bob);

        // Mock SenderContract on L2 receiving the tokens and TransferToAgentOwner CCIP message from L1
        Client.EVMTokenAmount[] memory destTokenAmountsL2 = new Client.EVMTokenAmount[](1);
        destTokenAmountsL2[0] = Client.EVMTokenAmount({
            token: address(BaseSepolia.BridgeToken), // CCIP-BnM token address on L2
            amount: amount
        });
        senderContract.mockCCIPReceive(
            Client.Any2EVMMessage({
                messageId: bytes32(uint256(9999)),
                sourceChainSelector: EthHolesky.ChainSelector,
                sender: abi.encode(address(receiverContract)),
                data: abi.encode(string(
                    encodeTransferToAgentOwnerMsg(
                        withdrawalTransferRoot
                    )
                )), // CCIP abi.encodes a string message when sending
                destTokenAmounts: destTokenAmountsL2
            })
        );

        uint256 stakerBalanceOnL2After = IERC20(BaseSepolia.BridgeToken).balanceOf(address(bob));
        console.log("--------------- L2 After Bridge back -----------------");
        console.log("balanceOf(bob) on L2 before:", stakerBalanceOnL2Before);
        console.log("balanceOf(bob) on L2 after:", stakerBalanceOnL2After);

        require(
            (stakerBalanceOnL2Before + amount) == stakerBalanceOnL2After,
            "balanceOf(bob) on L2 should increase by amount after L2 -> L2 withdrawal"
        );

        /////////////////////////////////////////////////////////////////
        //// Test Attempts to re-use WithdrawalAgentOwnerRoots
        /////////////////////////////////////////////////////////////////

        // attempting to commit a spent withdrawalTransferRoot should fail on L2
        vm.expectRevert("SenderHooks._commitWithdrawalTransferRootInfo: TransferRoot already used");
        senderContract.sendMessagePayNative(
            EthHolesky.ChainSelector, // destination chain
            address(receiverContract),
            string(messageWithSignature_CW),
            new Client.EVMTokenAmount[](0),
            0 // use default gasLimit for this function
        );

        // attempting to re-use withdrawalTransferRoot from L1 should fail
        bytes memory messageWithdrawalReuse = encodeTransferToAgentOwnerMsg(
            calculateWithdrawalTransferRoot(
                withdrawalRoot,
                bob
            )
        );
        vm.expectRevert("SenderHooks.handleTransferToAgentOwner: TransferRoot already used");
        senderContract.mockCCIPReceive(
            Client.Any2EVMMessage({
                messageId: bytes32(uint256(9999)),
                sourceChainSelector: EthHolesky.ChainSelector,
                sender: abi.encode(address(receiverContract)),
                data: abi.encode(string(
                    messageWithdrawalReuse
                )),
                destTokenAmounts: new Client.EVMTokenAmount[](0)
            })
        );

        // withdrawalTransferRoot should be spent now
        vm.assertEq(senderHooks.isTransferRootSpent(withdrawalTransferRoot), true);
    }

    /*
     *
     *
     *             Tests Multiple Token Withdrawals
     *
     *
     */

    function test_CompleteWithdrawals_MultipleTokensOnL1() public {

        //// Bridge 1 token back to L2, and one to user on L1
        vm.selectFork(ethForkId);

        ///////////////////////////////////////////////////////
        // Deploy new token3
        ///////////////////////////////////////////////////////
        IERC20 token3;
        IStrategy strategy3;
        {
            ProxyAdmin proxyAdmin = new ProxyAdmin(address(this));

            token3 = IERC20(address(
                new TransparentUpgradeableProxy(
                    address(new ERC20Minter()),
                    address(proxyAdmin),
                    abi.encodeWithSelector(
                        ERC20Minter.initialize.selector,
                        "token3",
                        "TKN3"
                    )
                )
            ));

            ERC20Minter(address(token3)).mint(bob, 1 ether);
            ERC20Minter(address(token3)).mint(address(receiverContract), 1 ether);
        }

        ///////////////////////////////////////////////////////
        /// Deploy new Eigenlayer strategy for token3 and configure strategy
        ///////////////////////////////////////////////////////
        {
            // deploy new strategy for token3
            strategy3 = strategyFactory.deployNewStrategy(token3);
            // setStrategyWithdrawalDelayBlocks
            IStrategy[] memory strategies3 = new IStrategy[](1);
            strategies3[0] = strategy3;
            uint256[] memory withdrawalDelayBlocks = new uint256[](1);
            withdrawalDelayBlocks[0] = 1;

            vm.prank(deployer);
            DelegationManager(address(delegationManager)).setStrategyWithdrawalDelayBlocks(strategies3, withdrawalDelayBlocks);

            IStrategy[] memory strategiesToWhitelist = new IStrategy[](1);
            bool[] memory thirdPartyTransfersForbiddenValues = new bool[](1);

            strategiesToWhitelist[0] = strategy3;
            thirdPartyTransfersForbiddenValues[0] = false;

            vm.prank(deployer);
            strategyFactory.whitelistStrategies(strategiesToWhitelist, thirdPartyTransfersForbiddenValues);
        }

        vm.prank(deployer);
        eigenAgent = agentFactory.spawnEigenAgentOnlyOwner(bob);

        ///////////////////////////////////
        // Deposit Token 1
        ///////////////////////////////////
        Client.EVMTokenAmount[] memory destTokenAmounts = new Client.EVMTokenAmount[](1);

        amount = 0.1 ether;
        messageId1 = bytes32(abi.encode(0x123333444555));
        destTokenAmounts[0] = Client.EVMTokenAmount({
            token: address(tokenL1),
            amount: amount
        });

        {
            uint256 execNonce0 = 0;
            receiverContract.mockCCIPReceive(
                Client.Any2EVMMessage({
                    messageId: messageId1,
                    sourceChainSelector: BaseSepolia.ChainSelector, // L2 source chain selector
                    sender: abi.encode(deployer),
                    destTokenAmounts: destTokenAmounts,
                    data: abi.encode(string(
                        signMessageForEigenAgentExecution(
                            bobKey,
                            address(eigenAgent),
                            block.chainid,
                            address(strategyManager),
                            encodeDepositIntoStrategyMsg(
                                address(strategy),
                                address(tokenL1),
                                amount
                            ),
                            execNonce0,
                            expiry
                        )
                    ))
                })
            );
        }

        ///////////////////////////////////
        // Deposit Token 3
        ///////////////////////////////////
        {
            uint256 execNonce1 = 1;
            destTokenAmounts[0] = Client.EVMTokenAmount({
                token: address(token3),
                amount: amount
            });

            receiverContract.mockCCIPReceive(
                Client.Any2EVMMessage({
                    messageId: messageId1,
                    sourceChainSelector: BaseSepolia.ChainSelector, // L2 source chain selector
                    sender: abi.encode(deployer),
                    destTokenAmounts: destTokenAmounts,
                    data: abi.encode(string(
                        signMessageForEigenAgentExecution(
                            bobKey,
                            address(eigenAgent),
                            block.chainid,
                            address(strategyManager),
                            encodeDepositIntoStrategyMsg(
                                address(strategy3),
                                address(token3),
                                amount
                            ),
                            execNonce1,
                            expiry
                        )
                    ))
                })
            );
        }

        /////////////////////////////////////
        //// Queue Withdrawal - Multiple Tokens
        /////////////////////////////////////

        uint256 execNonce2 = eigenAgent.execNonce();
        uint32 startBlock = uint32(block.number);

        bytes memory messageWithSignature_QW;
        {
            IStrategy[] memory strategiesToWithdraw = new IStrategy[](2);
            uint256[] memory sharesToWithdraw = new uint256[](2);
            strategiesToWithdraw[0] = strategy;
            strategiesToWithdraw[1] = strategy3;
            sharesToWithdraw[0] = amount;
            sharesToWithdraw[1] = amount;

            IDelegationManager.QueuedWithdrawalParams[] memory QWPArray;
            QWPArray = new IDelegationManager.QueuedWithdrawalParams[](1);
            QWPArray[0] = IDelegationManager.QueuedWithdrawalParams({
                strategies: strategiesToWithdraw,
                shares: sharesToWithdraw,
                withdrawer: address(eigenAgent)
            });

            messageWithSignature_QW = signMessageForEigenAgentExecution(
                bobKey,
                address(eigenAgent),
                block.chainid,
                address(delegationManager),
                encodeQueueWithdrawalsMsg(QWPArray),
                execNonce2,
                expiry
            );
        }

        receiverContract.mockCCIPReceive(
            Client.Any2EVMMessage({
                messageId: bytes32(uint256(9999)),
                sourceChainSelector: BaseSepolia.ChainSelector,
                sender: abi.encode(address(deployer)),
                destTokenAmounts: new Client.EVMTokenAmount[](0), // not bridging coins
                data: abi.encode(string(
                    messageWithSignature_QW
                ))
            })
        );

        vm.warp(block.timestamp + 3600);
        vm.roll((block.timestamp + 3600)/12);

        /////////////////////////////////////
        //// Complete Withdrawal - Multiple Tokens
        /////////////////////////////////////
        IDelegationManager.Withdrawal memory withdrawal;
        {
            uint256 withdrawalNonce = delegationManager.cumulativeWithdrawalsQueued(bob);

            IStrategy[] memory strategiesToWithdraw = new IStrategy[](2);
            uint256[] memory sharesToWithdraw = new uint256[](2);
            strategiesToWithdraw[0] = strategy;
            strategiesToWithdraw[1] = strategy3;
            sharesToWithdraw[0] = amount;
            sharesToWithdraw[1] = amount;

            withdrawal = IDelegationManager.Withdrawal({
                staker: address(eigenAgent),
                delegatedTo: delegationManager.delegatedTo(address(eigenAgent)),
                withdrawer: address(eigenAgent),
                nonce: withdrawalNonce,
                startBlock: startBlock,
                strategies: strategiesToWithdraw,
                shares: sharesToWithdraw
            });
        }

        uint256 execNonce3 = eigenAgent.execNonce();
        bytes memory messageWithSignature_CW;
        {
            IERC20[] memory tokensToWithdraw = new IERC20[](2);
            tokensToWithdraw[0] = tokenL1;
            tokensToWithdraw[1] = token3;

            // sign the message for EigenAgent to execute Eigenlayer command
            messageWithSignature_CW = signMessageForEigenAgentExecution(
                bobKey,
                address(eigenAgent),
                block.chainid, // destination chainid where EigenAgent lives
                address(delegationManager),
                encodeCompleteWithdrawalMsg(
                    withdrawal,
                    tokensToWithdraw,
                    0, //middlewareTimesIndex,
                    true // receiveAsTokens
                ),
                execNonce3,
                expiry
            );
        }

        Client.EVMTokenAmount[] memory withdrawalTokenAmounts = new Client.EVMTokenAmount[](1);
        withdrawalTokenAmounts[0] = Client.EVMTokenAmount({
            token: address(tokenL1),
            amount: amount
        });

        uint256 bobBalanceBefore = token3.balanceOf(bob);

        vm.expectEmit(true, true, true, false);
        emit ReceiverCCIP.BridgingWithdrawalToL2(
            calculateWithdrawalTransferRoot(
                delegationManager.calculateWithdrawalRoot(withdrawal),
                bob
            ),
            withdrawalTokenAmounts
        );
        receiverContract.mockCCIPReceive(
            Client.Any2EVMMessage({
                messageId: bytes32(uint256(9999)),
                sourceChainSelector: BaseSepolia.ChainSelector,
                sender: abi.encode(deployer),
                data: abi.encode(string(
                    messageWithSignature_CW
                )),
                destTokenAmounts: new Client.EVMTokenAmount[](0)
            })
        );

        require(
            token3.balanceOf(bob) == bobBalanceBefore + amount,
            "Bob should have received some token3 on L1"
        );
    }

}<|MERGE_RESOLUTION|>--- conflicted
+++ resolved
@@ -16,12 +16,8 @@
 import {ERC20Minter} from "../test/mocks/ERC20Minter.sol";
 import {ReceiverCCIP} from "../src/ReceiverCCIP.sol";
 import {ISenderHooks} from "../src/interfaces/ISenderHooks.sol";
-<<<<<<< HEAD
+import {IEigenAgent6551} from "../src/6551/IEigenAgent6551.sol";
 import {EthHolesky, BaseSepolia} from "../script/Addresses.sol";
-=======
-import {IEigenAgent6551} from "../src/6551/IEigenAgent6551.sol";
-import {EthSepolia, BaseSepolia} from "../script/Addresses.sol";
->>>>>>> 16b306db
 import {RouterFees} from "../script/RouterFees.sol";
 import {AgentFactory} from "../src/6551/AgentFactory.sol";
 
@@ -181,12 +177,8 @@
             // sign the message for EigenAgent to execute Eigenlayer command
             messageWithSignature_QW = signMessageForEigenAgentExecution(
                 bobKey,
-<<<<<<< HEAD
+                address(eigenAgent),
                 EthHolesky.ChainId, // destination chainid where EigenAgent lives
-=======
-                address(eigenAgent),
-                EthSepolia.ChainId, // destination chainid where EigenAgent lives
->>>>>>> 16b306db
                 address(delegationManager),
                 withdrawalMessage,
                 execNonce1,
@@ -288,12 +280,8 @@
             // sign the message for EigenAgent to execute Eigenlayer command
             messageWithSignature_CW = signMessageForEigenAgentExecution(
                 bobKey,
-<<<<<<< HEAD
+                address(eigenAgent),
                 EthHolesky.ChainId, // destination chainid where EigenAgent lives
-=======
-                address(eigenAgent),
-                EthSepolia.ChainId, // destination chainid where EigenAgent lives
->>>>>>> 16b306db
                 address(delegationManager),
                 completeWithdrawalMessage,
                 execNonce2,

--- conflicted
+++ resolved
@@ -301,12 +301,8 @@
         // sign the message for EigenAgent to execute Eigenlayer command
         bytes memory messageWithSignature_ProcessClaim = signMessageForEigenAgentExecution(
             deployerKey,
-<<<<<<< HEAD
+            address(eigenAgent),
             EthHolesky.ChainId, // destination chainid where EigenAgent lives
-=======
-            address(eigenAgent),
-            EthSepolia.ChainId, // destination chainid where EigenAgent lives
->>>>>>> 16b306db
             address(rewardsCoordinator),
             encodeProcessClaimMsg(claim, earners[0]),
             execNonce,

--- conflicted
+++ resolved
@@ -376,12 +376,8 @@
             // sign the message for EigenAgent to execute Eigenlayer command
             messageWithSignature_CW = signMessageForEigenAgentExecution(
                 deployerKey,
-<<<<<<< HEAD
+                address(eigenAgent),
                 EthHolesky.ChainId, // destination chainid where EigenAgent lives
-=======
-                address(eigenAgent),
-                EthSepolia.ChainId, // destination chainid where EigenAgent lives
->>>>>>> 16b306db
                 address(delegationManager),
                 completeWithdrawalMessage,
                 execNonce4,
@@ -544,12 +540,8 @@
             // sign the message for EigenAgent to execute Eigenlayer command
             messageWithSignature_CW = signMessageForEigenAgentExecution(
                 deployerKey,
-<<<<<<< HEAD
+                address(eigenAgent),
                 EthHolesky.ChainId, // destination chainid where EigenAgent lives
-=======
-                address(eigenAgent),
-                EthSepolia.ChainId, // destination chainid where EigenAgent lives
->>>>>>> 16b306db
                 address(delegationManager),
                 completeWithdrawalMessage,
                 execNonce4,

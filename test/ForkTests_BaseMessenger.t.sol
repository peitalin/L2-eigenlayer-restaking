// SPDX-License-Identifier: MIT
pragma solidity 0.8.25;

import {BaseTestEnvironment} from "./BaseTestEnvironment.t.sol";

import {OwnableUpgradeable} from "@openzeppelin-v5-contracts-upgradeable/access/OwnableUpgradeable.sol";
import {Client} from "@chainlink/ccip/libraries/Client.sol";
import {IERC20_CCIPBnM} from "../src/interfaces/IERC20_CCIPBnM.sol";
import {IERC20} from "@openzeppelin-v47-contracts/token/ERC20/IERC20.sol";
import {BaseSepolia, EthHolesky} from "../script/Addresses.sol";
import {RouterFees} from "../script/RouterFees.sol";
import {BaseMessengerCCIP} from "../src/BaseMessengerCCIP.sol";
import {NonPayableContract} from "./mocks/NonPayableContract.sol";
import {IRestakingConnector} from "../src/interfaces/IRestakingConnector.sol";
import {SenderHooks} from "../src/SenderHooks.sol";


contract ForkTests_BaseMessenger is BaseTestEnvironment, RouterFees {

    error NotEnoughBalance(uint256 currentBalance, uint256 calculatedFees);
    error WithdrawalExceedsBalance(uint256 amount, uint256 currentBalance);
    error FailedToWithdrawEth(address owner, address target, uint256 value);

    error DestinationChainNotAllowed(uint64 destinationChainSelector);
    error SourceChainNotAllowed(uint64 sourceChainSelector);

    error SenderNotAllowed(address sender);
    error InvalidReceiverAddress();

    uint256 expiry;
    uint256 amount;
    bytes message;

    function setUp() public {
        // setup forked environments for L2 and L1 contracts
        setUpForkedEnvironment();
        // call params
        amount = 0.0028 ether;
        expiry = block.timestamp + 1 days;
        message = encodeMintEigenAgentMsg(bob);

    }

    /*
     *
     *
     *             Tests
     *
     *
    */

    function test_BaseMessenger_withdrawToken() public {

        // L1 Receiver
        vm.selectFork(ethForkId);

        IERC20_CCIPBnM(address(tokenL1)).drip(address(receiverContract));
        uint256 totalWithdraw = tokenL1.balanceOf(address(receiverContract));
        uint256 halfWithdraw = totalWithdraw / 2;

        vm.prank(bob);
        vm.expectRevert(abi.encodeWithSelector(
            OwnableUpgradeable.OwnableUnauthorizedAccount.selector,
            bob
        ));
        receiverContract.withdrawToken(bob, address(tokenL1), totalWithdraw);

        // withdraw half, twice (all tokens)
        vm.prank(deployer);
        receiverContract.withdrawToken(alice, address(tokenL1), halfWithdraw);
        vm.prank(deployer);
        receiverContract.withdrawToken(alice, address(tokenL1), halfWithdraw);

        require(tokenL1.balanceOf(alice) == totalWithdraw, "alice should have received all tokens");
        require(tokenL1.balanceOf(address(receiverContract)) == 0, "Sender should have sent all tokens");

        vm.expectRevert(abi.encodeWithSelector(
            WithdrawalExceedsBalance.selector,
            totalWithdraw  * 2,
            tokenL1.balanceOf(address(receiverContract))
        ));
        vm.prank(deployer);
        receiverContract.withdrawToken(deployer, address(tokenL1), totalWithdraw * 2);
    }

    function test_BaseMessenger_withdraw() public {

        // L2 Sender
        vm.selectFork(l2ForkId);

        vm.deal(address(senderContract), 1.1 ether);

        vm.prank(bob);
        vm.expectRevert(abi.encodeWithSelector(
            OwnableUpgradeable.OwnableUnauthorizedAccount.selector,
            bob
        ));
        senderContract.withdraw(bob, address(bob).balance);

        vm.prank(deployer);
        senderContract.withdraw(alice, address(senderContract).balance);

        require(alice.balance == 1.1 ether, "alice should have received 1.1 ETH");
        require(address(senderContract).balance == 0, "sender should have sent entire ETH balance");

        vm.expectRevert(abi.encodeWithSelector(
            WithdrawalExceedsBalance.selector,
            address(senderContract).balance + 0.1 ether,
            address(senderContract).balance
        ));
        vm.prank(deployer);
        senderContract.withdraw(deployer, address(senderContract).balance + 0.1 ether);
    }

    function test_BaseMessenger_withdrawFailure() public {

        // L2 Sender
        vm.selectFork(l2ForkId);

        vm.deal(address(senderContract), 1.1 ether);

        NonPayableContract nonPayableContract = new NonPayableContract();

        uint256 withdrawAmount = 1.1 ether;

        vm.expectRevert(
            abi.encodeWithSelector(
                FailedToWithdrawEth.selector,
                deployer, // owner
                address(nonPayableContract), // target
                withdrawAmount
            )
        );
        vm.prank(deployer);
        senderContract.withdraw(address(nonPayableContract), withdrawAmount);

        vm.assertEq(address(nonPayableContract).balance, 0);
        vm.assertEq(address(senderContract).balance, withdrawAmount);
    }

    function test_BaseMessenger_L1_onlyAllowlistedSender() public {

        // L1 Receiver
        vm.selectFork(ethForkId);

        // these users will revert
        address[] memory usersL1 = new address[](2);
        usersL1[0] = bob;
        usersL1[1] = alice;

        for (uint32 i = 0; i < usersL1.length; ++i) {
            address user = usersL1[i];

            vm.expectRevert(abi.encodeWithSelector(SenderNotAllowed.selector, user));
            receiverContract.mockCCIPReceive(
                Client.Any2EVMMessage({
                    messageId: bytes32(0x0),
                    sourceChainSelector: BaseSepolia.ChainSelector, // L2 source chain selector
                    sender: abi.encode(user), // bytes: abi.decode(sender) if coming from an EVM chain.
                    destTokenAmounts: new Client.EVMTokenAmount[](0),
                    data: abi.encode(string(
                        message
                    ))
                })
            );
        }

        receiverContract.mockCCIPReceive(
            Client.Any2EVMMessage({
                messageId: bytes32(0x0),
                sourceChainSelector: BaseSepolia.ChainSelector, // L2 source chain selector
                sender: abi.encode(address(senderContract)), // bytes: abi.decode(sender) if coming from an EVM chain.
                destTokenAmounts: new Client.EVMTokenAmount[](0),
                data: abi.encode(string(
                    message
                ))
            })
        );
        receiverContract.mockCCIPReceive(
            Client.Any2EVMMessage({
                messageId: bytes32(0x0),
                sourceChainSelector: BaseSepolia.ChainSelector,
                sender: abi.encode(deployer),
                destTokenAmounts: new Client.EVMTokenAmount[](0),
                data: abi.encode(string(
                    message
                ))
            })
        );
    }

    function test_BaseMessenger_L2_onlyAllowlistedSender() public {

        // L2 Sender
        vm.selectFork(l2ForkId);

        // these users will revert
        address[] memory usersL2 = new address[](2);
        usersL2[0] = bob;
        usersL2[1] = alice;

        for (uint32 i = 0; i < usersL2.length; ++i) {
            address user = usersL2[i];

            vm.expectRevert(abi.encodeWithSelector(SenderNotAllowed.selector, user));
            senderContract.mockCCIPReceive(
                Client.Any2EVMMessage({
                    messageId: bytes32(0x0),
                    sourceChainSelector: EthHolesky.ChainSelector,
                    sender: abi.encode(user),
                    destTokenAmounts: new Client.EVMTokenAmount[](0),
                    data: abi.encode(string(
                        message
                    ))
                })
            );
        }

        senderContract.mockCCIPReceive(
            Client.Any2EVMMessage({
                messageId: bytes32(0x0),
                sourceChainSelector: EthHolesky.ChainSelector,
                sender: abi.encode(address(receiverContract)),
                destTokenAmounts: new Client.EVMTokenAmount[](0),
                data: abi.encode(string(
                    message
                ))
            })
        );
        senderContract.mockCCIPReceive(
            Client.Any2EVMMessage({
                messageId: bytes32(0x0),
                sourceChainSelector: EthHolesky.ChainSelector,
                sender: abi.encode(deployer),
                destTokenAmounts: new Client.EVMTokenAmount[](0),
                data: abi.encode(string(
                    message
                ))
            })
        );
    }

    function test_BaseMessenger_L1_onlyAllowlistedDestinationChain() public {

        // L1 Receiver
        vm.selectFork(ethForkId);

        uint64 randomChainSelector = 125;
        uint256 _gasLimit = 800_000;
        Client.EVMTokenAmount[] memory tokenAmounts = new Client.EVMTokenAmount[](1);
        tokenAmounts[0] = Client.EVMTokenAmount({
            token: address(tokenL1),
            amount: 0.1 ether
        });

        bytes memory message2 = encodeDepositIntoStrategyMsg(
            address(strategy),
            tokenAmounts[0].token,
            tokenAmounts[0].amount
        );

        vm.startBroadcast(deployerKey);
        {
            uint256 fees = getRouterFeesL1(
                address(senderContract),
                string(message),
                tokenAmounts,
                _gasLimit
            );

            tokenL1.approve(address(receiverContract), tokenAmounts[0].amount);

            vm.expectRevert(abi.encodeWithSelector(
                DestinationChainNotAllowed.selector,
                randomChainSelector
            ));
            receiverContract.sendMessagePayNative{value: fees}(
                randomChainSelector, // _destinationChainSelector,
                address(senderContract), // _receiver,
                string(message),
                tokenAmounts,
                _gasLimit
            );

            receiverContract.sendMessagePayNative{value: fees}(
                BaseSepolia.ChainSelector, // _destinationChainSelector,
                address(senderContract), // _receiver,
                string(message),
                tokenAmounts,
                _gasLimit
            );
        }
        vm.stopBroadcast();
    }

    function test_BaseMessenger_L2_onlyAllowlistedDestinationChain() public {

        // L2 Sender
        vm.selectFork(l2ForkId);

        uint64 randomChainSelector = 125;
        uint256 _gasLimit = 800_000;

        vm.deal(deployer, 1 ether);

        vm.startBroadcast(deployerKey);
        {
            uint256 fees = getRouterFeesL2(
                address(receiverContract),
                string(message),
                new Client.EVMTokenAmount[](0),
                _gasLimit
            );

            vm.expectRevert(abi.encodeWithSelector(
                DestinationChainNotAllowed.selector,
                randomChainSelector
            ));
            senderContract.sendMessagePayNative{value: fees}(
                randomChainSelector, // _destinationChainSelector,
                address(receiverContract), // _receiver,
                string(message),
                new Client.EVMTokenAmount[](0),
                _gasLimit
            );

            senderContract.sendMessagePayNative{value: fees}(
                EthHolesky.ChainSelector, // _destinationChainSelector,
                address(receiverContract), // _receiver,
                string(message),
                new Client.EVMTokenAmount[](0),
                _gasLimit
            );
        }
    }

    function test_BaseMessenger_L2_NotEnoughGasFees() public {

        // L2 Sender
        vm.selectFork(l2ForkId);

        uint256 _gasLimit = 800_000;
        Client.EVMTokenAmount[] memory tokenAmounts = new Client.EVMTokenAmount[](1);
        tokenAmounts[0] = Client.EVMTokenAmount({
            token: address(tokenL2),
            amount: 0.01 ether
        });

        IERC20(tokenL2).approve(address(senderContract), tokenAmounts[0].amount);

        vm.startBroadcast(deployerKey);
        {
            uint256 fees = 0 ether;
            uint256 feesExpected = getRouterFeesL2(
                address(receiverContract), // _receiver,
                string(encodeDepositIntoStrategyMsg(
                    address(strategy),
                    tokenAmounts[0].token,
                    tokenAmounts[0].amount
                )),
                tokenAmounts,
                _gasLimit
            );

            tokenL2.approve(address(senderContract), tokenAmounts[0].amount);

            vm.expectRevert(abi.encodeWithSelector(
                BaseMessengerCCIP.NotEnoughEthGasFees.selector,
                fees,
                feesExpected
            ));
            senderContract.sendMessagePayNative{value: fees}(
                EthHolesky.ChainSelector, // _destinationChainSelector,
                address(receiverContract), // _receiver,
                string(encodeDepositIntoStrategyMsg(
                    address(strategy),
                    tokenAmounts[0].token,
                    tokenAmounts[0].amount
                )),
                tokenAmounts,
                _gasLimit
            );
        }
    }

    function test_BaseMessenger_L2_RefundsExcessGasFees() public {

        // L2 Sender
        vm.selectFork(l2ForkId);

        uint256 _gasLimit = 800_000;

        vm.deal(deployer, 1 ether);
        vm.startBroadcast(deployerKey);
        {
            uint256 balanceBefore = address(deployer).balance;
            uint256 fees = 1 ether;
            uint256 feesExpected = getRouterFeesL2(
                address(receiverContract), // _receiver,
                string(message),
                new Client.EVMTokenAmount[](0),
                _gasLimit
            );
            require(fees > feesExpected, "Fees should be greater than expected");

            senderContract.sendMessagePayNative{value: fees}(
                EthHolesky.ChainSelector, // _destinationChainSelector,
                address(receiverContract), // _receiver,
                string(message),
                new Client.EVMTokenAmount[](0),
                _gasLimit
            );

            uint256 balanceAfter = address(deployer).balance;
            uint256 expectedBalance = balanceBefore - feesExpected;
            require(balanceAfter == expectedBalance, "Did not refund excess ETH");
        }
    }

    function test_BaseMessenger_L1_onlyAllowlistedSourceChain() public {

        // L1 Receiver
        vm.selectFork(ethForkId);

        uint64 randomChainSelector = 333;

        vm.expectRevert(abi.encodeWithSelector(
            SourceChainNotAllowed.selector,
            randomChainSelector
        ));
        receiverContract.mockCCIPReceive(
            Client.Any2EVMMessage({
                messageId: bytes32(0x0),
                sourceChainSelector: randomChainSelector, // L2 source chain selector
                sender: abi.encode(deployer), // bytes: abi.decode(sender) if coming from an EVM chain.
                destTokenAmounts: new Client.EVMTokenAmount[](0),
                data: abi.encode(string(
                    message
                ))
            })
        );

        receiverContract.mockCCIPReceive(
            Client.Any2EVMMessage({
                messageId: bytes32(0x0),
                sourceChainSelector: BaseSepolia.ChainSelector, // L2 source chain selector
                sender: abi.encode(deployer), // bytes: abi.decode(sender) if coming from an EVM chain.
                destTokenAmounts: new Client.EVMTokenAmount[](0),
                data: abi.encode(string(
                    message
                ))
            })
        );
    }

    function test_BaseMessenger_L2_onlyAllowlistedSourceChain() public {

        // L2 Sender
        vm.selectFork(l2ForkId);

        uint64 randomChainSelector = 333;

        vm.expectRevert(abi.encodeWithSelector(
            SourceChainNotAllowed.selector,
            randomChainSelector
        ));
        senderContract.mockCCIPReceive(
            Client.Any2EVMMessage({
                messageId: bytes32(0x0),
                sourceChainSelector: randomChainSelector, // L2 source chain selector
                sender: abi.encode(deployer), // bytes: abi.decode(sender) if coming from an EVM chain.
                destTokenAmounts: new Client.EVMTokenAmount[](0),
                data: abi.encode(string(
                    message
                ))
            })
        );

        senderContract.mockCCIPReceive(
            Client.Any2EVMMessage({
                messageId: bytes32(0x0),
                sourceChainSelector: EthHolesky.ChainSelector, // L2 source chain selector
                sender: abi.encode(deployer),
                destTokenAmounts: new Client.EVMTokenAmount[](0),
                data: abi.encode(string(
                    message
                ))
            })
        );
    }

    function test_BaseMessenger_L1_ValidateReceiver() public {

        // L1 Receiver
        vm.selectFork(ethForkId);

        Client.EVMTokenAmount[] memory tokenAmounts = new Client.EVMTokenAmount[](1);
        tokenAmounts[0] = Client.EVMTokenAmount({
            token: address(tokenL1),
            amount: 0 ether
        });

        vm.expectRevert(InvalidReceiverAddress.selector);
        receiverContract.sendMessagePayNative(
            BaseSepolia.ChainSelector, // _destinationChainSelector,
            address(0), // _receiver,
            string(message),
            tokenAmounts,
            800_000
        );
    }

    function test_BaseMessenger_L2_ValidateReceiver() public {

        vm.selectFork(l2ForkId);

        Client.EVMTokenAmount[] memory tokenAmounts = new Client.EVMTokenAmount[](1);
        tokenAmounts[0] = Client.EVMTokenAmount({
            token: address(tokenL2),
            amount: 0 ether
        });

        vm.expectRevert(InvalidReceiverAddress.selector);
        senderContract.sendMessagePayNative(
            EthHolesky.ChainSelector, // _destinationChainSelector,
            address(0), // _receiver,
            string(message),
            tokenAmounts,
            800_000
        );
    }

    function test_RevertWhen_BaseMessenger_L2_NotEnoughEthGasFees() public {

        // L2 Sender
        vm.selectFork(l2ForkId);
        uint256 _gasLimit = 800_000;

        vm.prank(deployer);
        senderContract.withdraw(deployer, address(senderContract).balance);

        uint256 expectedFees = getRouterFeesL2(
            address(receiverContract),
            string(message),
            new Client.EVMTokenAmount[](0), // empty array
            _gasLimit
        );

<<<<<<< HEAD
        // cheatcode not released yet.
        // vm.expectPartialRevert(NotEnoughBalance.selector);
        // can't use expectRevert with abi.encodeWithSelector because fees is not known
        // vm.expectRevert(abi.encodeWithSelector(NotEnoughEthGasFees.selector, 0, 6716943154164788));
        vm.expectRevert();
        senderContract.sendMessagePayNative(
            EthHolesky.ChainSelector, // _destinationChainSelector,
=======
        uint stingyFees = 1 gwei;

        vm.expectRevert(abi.encodeWithSelector(
            BaseMessengerCCIP.NotEnoughEthGasFees.selector,
            stingyFees,
            expectedFees
        ));
        senderContract.sendMessagePayNative{value: stingyFees}(
            EthSepolia.ChainSelector, // _destinationChainSelector,
>>>>>>> 16b306db
            address(receiverContract), // _receiver,
            string(message),
            new Client.EVMTokenAmount[](0),
            _gasLimit
        );
    }

    function test_Sender_L2_sendMessagePayNative_Deposit() public {

        // Setup L2 Sender contracts on L2 fork
        vm.selectFork(l2ForkId);

        uint256 execNonce = 0;
        // sign the message for EigenAgent to execute Eigenlayer command
        bytes memory messageWithSignature = signMessageForEigenAgentExecution(
            bobKey,
            address(eigenAgent),
            block.chainid, // destination chainid where EigenAgent lives
            address(strategyManager), // StrategyManager to approve + deposit
            encodeDepositIntoStrategyMsg(
                address(strategy),
                address(tokenL1),
                amount
            ),
            execNonce,
            expiry
        );

        vm.deal(deployer, 1 ether);
        vm.startBroadcast(deployer);
        {
            tokenL2.approve(address(senderContract), 0.1 ether);

            Client.EVMTokenAmount[] memory tokenAmounts = new Client.EVMTokenAmount[](1);
            tokenAmounts[0] = Client.EVMTokenAmount({
                token: address(tokenL2),
                amount: 0.1 ether
            });
            // messageId (topic[1]): false as we don't know messageId yet
            vm.expectEmit(false, true, false, false);
            emit BaseMessengerCCIP.MessageSent(
                bytes32(0x0), // indexed messageId
                EthHolesky.ChainSelector, // indexed destinationChainSelector
                address(receiverContract), // receiver
                tokenAmounts,
                address(0), // native gas for fees
                999_000 // fees
            );
            senderContract.sendMessagePayNative{
                value: getRouterFeesL2(
                    address(receiverContract),
                    string(messageWithSignature),
                    tokenAmounts,
                    999_000
                )
            }(
                EthHolesky.ChainSelector, // destination chain
                address(receiverContract),
                string(messageWithSignature),
                tokenAmounts,
                999_000 // use custom gasLimit for this function
            );
        }
    }

    function test_Receiver_L2_sendMessagePayNative_TransferToAgentOwner() public {

        // Receiver contracts on L1 fork
        vm.selectFork(ethForkId);

        bytes memory messageWithSignature;
        {
            uint256 execNonce = 0;
            bytes32 mockWithdrawalAgentOwnerRoot = bytes32(abi.encode(123));

            message = encodeTransferToAgentOwnerMsg(
                mockWithdrawalAgentOwnerRoot
            );

            // sign the message for EigenAgent to execute Eigenlayer command
            messageWithSignature = signMessageForEigenAgentExecution(
                bobKey,
                address(eigenAgent),
                block.chainid, // destination chainid where EigenAgent lives
                address(strategyManager), // StrategyManager to approve + deposit
                message,
                execNonce,
                expiry
            );
        }

        Client.EVMTokenAmount[] memory tokenAmounts = new Client.EVMTokenAmount[](1);
        tokenAmounts[0] = Client.EVMTokenAmount({
            token: address(tokenL1),
            amount: 0.01 ether
        });
        require(IERC20(tokenL1).balanceOf(deployer) > 0.01 ether, "Deployer should have enough tokenL1");

        // messageId (topic[1]): false as we don't know messageId yet
        vm.startBroadcast(deployer);
        {
            IERC20(tokenL1).approve(address(receiverContract), tokenAmounts[0].amount);

            vm.expectEmit(false, true, false, false);
            emit BaseMessengerCCIP.MessageSent(
                bytes32(0x0), // indexed messageId
                BaseSepolia.ChainSelector, // destinationChainSelector
                address(senderContract), // receiver
                tokenAmounts,
                address(0), // native gas for fees
                400_000 // gasLimit
            );
            receiverContract.sendMessagePayNative{
                value: getRouterFeesL1(
                    address(senderContract),
                    string(messageWithSignature),
                    tokenAmounts,
                    400_000
                )
            }(
                BaseSepolia.ChainSelector, // _destinationChainSelector,
                address(senderContract),
                string(messageWithSignature),
                tokenAmounts,
                    400_000 // use custom gasLimit for this function
            );
        }
        vm.stopBroadcast();
    }

    function test_Receiver_L2_sendMessagePayNative_OutOfGas() public {

        // L1 fork
        vm.selectFork(ethForkId);

        bytes memory messageWithSignature;
        {
            uint256 execNonce = 0;
            bytes32 mockWithdrawalAgentOwnerRoot = bytes32(abi.encode(123));

            message = encodeTransferToAgentOwnerMsg(
                mockWithdrawalAgentOwnerRoot
            );

            // sign the message for EigenAgent to execute Eigenlayer command
            messageWithSignature = signMessageForEigenAgentExecution(
                bobKey,
                address(eigenAgent),
                block.chainid, // destination chainid where EigenAgent lives
                address(strategyManager), // StrategyManager to approve + deposit
                message,
                execNonce,
                expiry
            );
        }

        // test out of gas error
        uint256 hugeGasFees = 3_000_000;

        vm.selectFork(ethForkId);
        uint256 fees = getRouterFeesL1(
            address(receiverContract),
            string(messageWithSignature),
            new Client.EVMTokenAmount[](0),
            hugeGasFees
        );

        // send receiverContract's ETH balance to bob, to trigger NotEnoughBalance error
        vm.prank(address(receiverContract));
        (
            bool _success,
            bytes memory _result
        ) = address(bob).call{value: address(receiverContract).balance}("");

        vm.expectRevert(abi.encodeWithSelector(BaseMessengerCCIP.NotEnoughBalance.selector, 0, fees));
        // don't send gas to receiver contract
        vm.prank(address(receiverContract));
        receiverContract.sendMessagePayNative(
            BaseSepolia.ChainSelector, // _destinationChainSelector,
            address(senderContract),
            string(messageWithSignature),
            new Client.EVMTokenAmount[](0),
            hugeGasFees // use custom gasLimit for this function
        );

        require(address(receiverContract).balance == 0, "receiverCCIP should not have any ETH");
    }

   function test_BaseMessenger_UnsupportedFunctionCall() public {

        // L2 Sender
        vm.selectFork(l2ForkId);

        uint256 _amount = 0 ether;
        uint256 _gasLimit = 800_000;

        vm.deal(deployer, 1 ether);

        bytes4 randomFunctionSelector = bytes4(keccak256("randomFunctionSelector()"));

        bytes memory unsupportedMessage = abi.encodeWithSelector(
            randomFunctionSelector
        );

        vm.startBroadcast(deployerKey);
        {
            uint256 fees = getRouterFeesL2(
                address(receiverContract),
                string(unsupportedMessage),
                new Client.EVMTokenAmount[](0),
                _gasLimit
            );

            tokenL2.approve(address(senderContract), _amount);

            vm.expectRevert(abi.encodeWithSelector(
                SenderHooks.UnsupportedFunctionCall.selector,
                randomFunctionSelector
            ));
            senderContract.sendMessagePayNative{value: fees}(
                EthHolesky.ChainSelector, // _destinationChainSelector,
                address(receiverContract), // _receiver,
                string(unsupportedMessage),
                new Client.EVMTokenAmount[](0),
                _gasLimit
            );
        }
        vm.stopBroadcast();
    }

}<|MERGE_RESOLUTION|>--- conflicted
+++ resolved
@@ -546,15 +546,6 @@
             _gasLimit
         );
 
-<<<<<<< HEAD
-        // cheatcode not released yet.
-        // vm.expectPartialRevert(NotEnoughBalance.selector);
-        // can't use expectRevert with abi.encodeWithSelector because fees is not known
-        // vm.expectRevert(abi.encodeWithSelector(NotEnoughEthGasFees.selector, 0, 6716943154164788));
-        vm.expectRevert();
-        senderContract.sendMessagePayNative(
-            EthHolesky.ChainSelector, // _destinationChainSelector,
-=======
         uint stingyFees = 1 gwei;
 
         vm.expectRevert(abi.encodeWithSelector(
@@ -563,8 +554,7 @@
             expectedFees
         ));
         senderContract.sendMessagePayNative{value: stingyFees}(
-            EthSepolia.ChainSelector, // _destinationChainSelector,
->>>>>>> 16b306db
+            EthHolesky.ChainSelector, // _destinationChainSelector,
             address(receiverContract), // _receiver,
             string(message),
             new Client.EVMTokenAmount[](0),

// SPDX-License-Identifier: MIT
pragma solidity 0.8.25;

import {BaseTestEnvironment} from "./BaseTestEnvironment.t.sol";

import {Initializable} from "@openzeppelin-v5-contracts-upgradeable/proxy/utils/Initializable.sol";
import {OwnableUpgradeable} from "@openzeppelin-v5-contracts-upgradeable/access/OwnableUpgradeable.sol";
import {TransparentUpgradeableProxy} from "@openzeppelin-v5-contracts/proxy/transparent/TransparentUpgradeableProxy.sol";
import {ProxyAdmin} from "@openzeppelin-v5-contracts/proxy/transparent/ProxyAdmin.sol";
import {IERC20} from "@openzeppelin-v47-contracts/token/ERC20/IERC20.sol";
import {Client} from "@chainlink/ccip/libraries/Client.sol";
import {IDelegationManager} from "@eigenlayer-contracts/interfaces/IDelegationManager.sol";
import {IRewardsCoordinator} from "@eigenlayer-contracts/interfaces/IRewardsCoordinator.sol";
import {IStrategy} from "@eigenlayer-contracts/interfaces/IStrategy.sol";

import {ISenderHooks} from "../src/interfaces/ISenderHooks.sol";
import {SenderHooks} from "../src/SenderHooks.sol";
import {BaseSepolia, EthHolesky} from "../script/Addresses.sol";



contract UnitTests_SenderHooks is BaseTestEnvironment {

    uint256 amount = 0.003 ether;
    address mockEigenAgent = vm.addr(3333);
    uint256 expiry = block.timestamp + 1 hours;
    uint32 startBlock = uint32(block.number);
    uint256 execNonce = 0;
    uint256 withdrawalNonce = 0;

    error AddressZero(string msg);
    error OnlySendFundsForDeposits(bytes4 functionSelector, string msg);

    function setUp() public {
        setUpLocalEnvironment();
    }

    /*
     *
     *
     *             Tests
     *
     *
     */

    function test_SetAndGet_SenderCCIP() public {

        vm.expectRevert(abi.encodeWithSelector(
            OwnableUpgradeable.OwnableUnauthorizedAccount.selector,
            address(this)
        ));
        senderHooks.setSenderCCIP(address(senderContract));

        vm.expectRevert(abi.encodeWithSelector(AddressZero.selector, "SenderCCIP cannot be address(0)"));
        vm.prank(deployer);
        senderHooks.setSenderCCIP(address(0));

        vm.prank(deployer);
        senderHooks.setSenderCCIP(address(senderContract));

        vm.assertEq(senderHooks.getSenderCCIP(), address(senderContract));
    }

    function test_SenderHooks_SetBridgeTokens() public {

        ProxyAdmin proxyAdmin = new ProxyAdmin(address(this));

        address _bridgeTokenL1 = vm.addr(1001);
        address _bridgeTokenL2 = vm.addr(2002);

        SenderHooks senderImpl = new SenderHooks();

        vm.expectRevert(abi.encodeWithSelector(AddressZero.selector, "_bridgeTokenL1 cannot be address(0)"));
        new TransparentUpgradeableProxy(
            address(senderImpl),
            address(proxyAdmin),
            abi.encodeWithSelector(
                SenderHooks.initialize.selector,
                address(0),
                _bridgeTokenL2
            )
        );

        vm.expectRevert(abi.encodeWithSelector(AddressZero.selector, "_bridgeTokenL2 cannot be address(0)"));
        new TransparentUpgradeableProxy(
            address(senderImpl),
            address(proxyAdmin),
            abi.encodeWithSelector(
                SenderHooks.initialize.selector,
                _bridgeTokenL1,
                address(0)
            )
        );

        vm.prank(deployer);
        SenderHooks senderHooks = SenderHooks(address(
            new TransparentUpgradeableProxy(
                address(senderImpl),
                address(proxyAdmin),
                abi.encodeWithSelector(
                    SenderHooks.initialize.selector,
                    _bridgeTokenL1,
                    _bridgeTokenL2
                )
            )
        ));

        vm.startBroadcast(bob);
        {
            vm.expectRevert(abi.encodeWithSelector(
                OwnableUpgradeable.OwnableUnauthorizedAccount.selector,
                bob
            ));
            senderHooks.setBridgeTokens(_bridgeTokenL1, _bridgeTokenL2);
        }
        vm.stopBroadcast();

        vm.startBroadcast(deployer);
        {
            vm.expectRevert(abi.encodeWithSelector(AddressZero.selector, "_bridgeTokenL1 cannot be address(0)"));
            senderHooks.setBridgeTokens(address(0), _bridgeTokenL2);

            vm.expectRevert(abi.encodeWithSelector(AddressZero.selector, "_bridgeTokenL2 cannot be address(0)"));
            senderHooks.setBridgeTokens(_bridgeTokenL1, address(0));

            senderHooks.setBridgeTokens(_bridgeTokenL1, _bridgeTokenL2);
            vm.assertEq(senderHooks.bridgeTokensL1toL2(_bridgeTokenL1), _bridgeTokenL2);

            senderHooks.clearBridgeTokens(_bridgeTokenL1);
            vm.assertEq(senderHooks.bridgeTokensL1toL2(_bridgeTokenL1), address(0));
        }
        vm.stopBroadcast();
    }

    function test_SetAndGet_GasLimits_SenderHooks() public {

        uint256[] memory gasLimits = new uint256[](2);
        gasLimits[0] = 1_000_000;
        gasLimits[1] = 800_000;

        bytes4[] memory functionSelectors = new bytes4[](2);
        functionSelectors[0] = 0xeee000aa;
        functionSelectors[1] = 0xccc555ee;

        bytes4[] memory functionSelectors2 = new bytes4[](3);
        functionSelectors2[0] = 0xeee000aa;
        functionSelectors2[1] = 0xccc555ee;
        functionSelectors2[2] = 0xaaa222ff;

        vm.startBroadcast(deployerKey);

        vm.expectRevert("input arrays must have the same length");
        senderHooks.setGasLimitsForFunctionSelectors(
            functionSelectors2,
            gasLimits
        );

        vm.expectEmit(true, true, false, false);
        emit SenderHooks.SetGasLimitForFunctionSelector(functionSelectors[0], gasLimits[0]);
        vm.expectEmit(true, true, false, false);
        emit SenderHooks.SetGasLimitForFunctionSelector(functionSelectors[1], gasLimits[1]);
        senderHooks.setGasLimitsForFunctionSelectors(
            functionSelectors,
            gasLimits
        );

        // Return default gasLimit of 400_000 for undefined function selectors
        vm.assertEq(senderHooks.getGasLimitForFunctionSelector(0xffeeaabb), 199_998);

        // gas limits should be set
        vm.assertEq(senderHooks.getGasLimitForFunctionSelector(functionSelectors[0]), 1_000_000);
        vm.assertEq(senderHooks.getGasLimitForFunctionSelector(functionSelectors[1]), 800_000);

        vm.stopBroadcast();
    }

    function test_DisableInitializers_SenderHooks() public {
        SenderHooks sHooks = new SenderHooks();
        // _disableInitializers on contract implementations
        vm.expectRevert(abi.encodeWithSelector(Initializable.InvalidInitialization.selector));
        sHooks.initialize(address(1), address(2));
    }

    function test_beforeSend_Commits_WithdrawalTransferRoot() public {

        vm.startBroadcast(address(senderContract));

        (
            bytes32 withdrawalRoot,
            bytes memory messageWithSignature_CW
        ) = mockCompleteWithdrawalMessage(bobKey, amount);

        bytes32 withdrawalAgentOwnerRoot = calculateWithdrawalTransferRoot(
            withdrawalRoot,
            bob
        );

        vm.expectEmit(false, false, false, false);
        emit SenderHooks.WithdrawalTransferRootCommitted(
            withdrawalAgentOwnerRoot,
            bob
        );
        Client.EVMTokenAmount[] memory tokenAmounts = new Client.EVMTokenAmount[](1);
        tokenAmounts[0] = Client.EVMTokenAmount({
            token: address(tokenL1),
            amount: 0 ether
        });
        // called by senderContract
        senderHooks.beforeSendCCIPMessage(
            abi.encode(string(messageWithSignature_CW)), // CCIP string encodes when messaging
            tokenAmounts
        );

        vm.stopBroadcast();
    }

    function test_CommitsAndGets_WithdrawalTransferRoot() public {

        vm.startBroadcast(address(senderContract));

        (
            bytes32 withdrawalRoot,
            bytes memory messageWithSignature_CW
        ) = mockCompleteWithdrawalMessage(bobKey, amount);

        bytes32 withdrawalTransferRoot = calculateWithdrawalTransferRoot(
            withdrawalRoot,
            bob
        );

        vm.expectEmit(false, false, false, false);
        emit SenderHooks.WithdrawalTransferRootCommitted(
            withdrawalTransferRoot,
            bob
        );
        Client.EVMTokenAmount[] memory tokenAmounts = new Client.EVMTokenAmount[](1);
        tokenAmounts[0] = Client.EVMTokenAmount({
            token: address(tokenL1),
            amount: 0 ether
        });
        // called by senderContract
        senderHooks.beforeSendCCIPMessage(
            abi.encode(string(messageWithSignature_CW)), // CCIP string encodes when messaging
            tokenAmounts
        );

        address agentOwner = senderHooks.getTransferRootAgentOwner(withdrawalTransferRoot);
        vm.stopBroadcast();
        vm.assertEq(agentOwner, bob);
    }

    function test_beforeSendCCIPMessage_OnlyCalledBySenderCCIP(uint256 signerKey) public {

        vm.assume(signerKey < type(uint256).max / 2); // EIP-2: secp256k1 curve order / 2
        vm.assume(signerKey > 1);
        address alice = vm.addr(signerKey);

        vm.startBroadcast(alice);
        {
            (
                , // bytes32 withdrawalRoot,
                bytes memory messageWithSignature_CW
            ) = mockCompleteWithdrawalMessage(bobKey, amount);

            Client.EVMTokenAmount[] memory tokenAmounts = new Client.EVMTokenAmount[](1);
            tokenAmounts[0] = Client.EVMTokenAmount({
                token: address(tokenL1),
                amount: 0 ether
            });

            // Should revert if called by anyone other than senderContract
            vm.expectRevert("not called by SenderCCIP");
            senderHooks.beforeSendCCIPMessage(
                abi.encode(string(messageWithSignature_CW)), // CCIP string encodes when messaging
                tokenAmounts
            );
        }
        vm.stopBroadcast();
    }

    function test_beforeSendCCIPMessage_OnlySendFundsForDeposits() public {

        vm.startBroadcast(address(senderContract));

        (
            bytes32 rewardsRoot,
            bytes memory messageWithSignature_PC
        ) = mockRewardsClaimMessage(bobKey);

        require(rewardsRoot != bytes32(abi.encode(0)), "rewardsRoot cannot be 0x0");

        Client.EVMTokenAmount[] memory tokenAmounts = new Client.EVMTokenAmount[](1);
        tokenAmounts[0] = Client.EVMTokenAmount({
            token: address(tokenL1),
            amount: amount
        });

        vm.expectRevert(abi.encodeWithSelector(
            OnlySendFundsForDeposits.selector,
            IRewardsCoordinator.processClaim.selector,
            "Only send funds for DepositIntoStrategy calls"
        ));
        senderHooks.beforeSendCCIPMessage(
            abi.encode(string(messageWithSignature_PC)), // CCIP string encodes when messaging
            tokenAmounts
        );

        vm.stopBroadcast();
    }

    function test_handleTransferToAgentOwner_OnlyCallableBySenderCCIP(address mock_address) public {

        vm.assume(mock_address != address(senderContract));

        (
            bytes32 rewardsRoot,
            bytes memory messageWithSignature_PC
        ) = mockRewardsClaimMessage(bobKey);

        require(rewardsRoot != bytes32(abi.encode(0)), "rewardsRoot cannot be 0x0");

        bytes memory message = abi.encode(string(messageWithSignature_PC));

        vm.prank(mock_address);
        vm.expectRevert("not called by SenderCCIP");
        senderHooks.handleTransferToAgentOwner(message);

        vm.prank(address(senderContract));
        senderHooks.handleTransferToAgentOwner(message);
    }

    function test_SenderContract_CanReceiveEther() public {
        vm.deal(deployer, 0.1 ether);
        vm.prank(deployer);
        (bool success, ) = address(senderContract).call{value: 0.1 ether}("");
        vm.assertTrue(success);
    }

    function mockRewardsClaimMessage(uint256 signerKey) public view returns (
        bytes32 rewardsRoot,
        bytes memory messageWithSignature_PC
    ) {

		IRewardsCoordinator.TokenTreeMerkleLeaf[] memory tokenLeaves;
        tokenLeaves = new IRewardsCoordinator.TokenTreeMerkleLeaf[](1);
		tokenLeaves[0] = IRewardsCoordinator.TokenTreeMerkleLeaf({
            token: tokenL1,
            cumulativeEarnings: 1 ether
        });

        address signer = vm.addr(signerKey);

		IRewardsCoordinator.EarnerTreeMerkleLeaf memory earnerLeaf;
        earnerLeaf = IRewardsCoordinator.EarnerTreeMerkleLeaf({
			earner: signer,
			earnerTokenRoot: rewardsCoordinator.calculateTokenLeafHash(tokenLeaves[0])
		});

        uint32[] memory tokenIndices = new uint32[](1);
        bytes[] memory tokenTreeProofs = new bytes[](1);
        tokenIndices[0] = 0;
        tokenTreeProofs[0] = abi.encode(bytes32(0x0));

		IRewardsCoordinator.RewardsMerkleClaim memory claim = IRewardsCoordinator.RewardsMerkleClaim({
			rootIndex: 0,
			earnerIndex: 0,
			earnerTreeProof: hex"",
			earnerLeaf: earnerLeaf,
			tokenIndices: tokenIndices,
			tokenTreeProofs: tokenTreeProofs,
			tokenLeaves: tokenLeaves
		});

        // sign the message for EigenAgent to execute Eigenlayer command
        messageWithSignature_PC = signMessageForEigenAgentExecution(
            signerKey,
<<<<<<< HEAD
            EthHolesky.ChainId, // destination chainid where EigenAgent lives
=======
            address(eigenAgent),
            EthSepolia.ChainId, // destination chainid where EigenAgent lives
>>>>>>> 16b306db
            address(rewardsCoordinator),
            encodeProcessClaimMsg(claim, signer),
            execNonce,
            expiry
        );

        rewardsRoot = calculateRewardsRoot(claim);
    }

    function mockCompleteWithdrawalMessage(uint256 signerKey, uint256 _amount) public view
        returns (
            bytes32 withdrawalRoot,
            bytes memory messageWithSignature_CW
        )
    {

        IStrategy[] memory strategiesToWithdraw = new IStrategy[](1);
        uint256[] memory sharesToWithdraw = new uint256[](1);
        strategiesToWithdraw[0] = strategy;
        sharesToWithdraw[0] = _amount;

        IDelegationManager.Withdrawal memory withdrawal = IDelegationManager.Withdrawal({
            staker: mockEigenAgent,
            delegatedTo: vm.addr(5656),
            withdrawer: mockEigenAgent,
            nonce: withdrawalNonce,
            startBlock: startBlock,
            strategies: strategiesToWithdraw,
            shares: sharesToWithdraw
        });

        withdrawalRoot = calculateWithdrawalRoot(withdrawal);

        bytes memory completeWithdrawalMessage;
        {
            // create the completeWithdrawal message for Eigenlayer
            IERC20[] memory tokensToWithdraw = new IERC20[](1);
            tokensToWithdraw[0] = tokenL1;

            completeWithdrawalMessage = encodeCompleteWithdrawalMsg(
                withdrawal,
                tokensToWithdraw,
                0, //middlewareTimesIndex,
                true // receiveAsTokens
            );

            // sign the message for EigenAgent to execute Eigenlayer command
            messageWithSignature_CW = signMessageForEigenAgentExecution(
                signerKey,
<<<<<<< HEAD
                EthHolesky.ChainId, // destination chainid where EigenAgent lives
=======
                address(eigenAgent),
                EthSepolia.ChainId, // destination chainid where EigenAgent lives
>>>>>>> 16b306db
                address(delegationManager),
                completeWithdrawalMessage,
                execNonce,
                expiry
            );
        }

        return (
            withdrawalRoot,
            messageWithSignature_CW
        );
    }

}<|MERGE_RESOLUTION|>--- conflicted
+++ resolved
@@ -374,12 +374,8 @@
         // sign the message for EigenAgent to execute Eigenlayer command
         messageWithSignature_PC = signMessageForEigenAgentExecution(
             signerKey,
-<<<<<<< HEAD
+            address(eigenAgent),
             EthHolesky.ChainId, // destination chainid where EigenAgent lives
-=======
-            address(eigenAgent),
-            EthSepolia.ChainId, // destination chainid where EigenAgent lives
->>>>>>> 16b306db
             address(rewardsCoordinator),
             encodeProcessClaimMsg(claim, signer),
             execNonce,
@@ -429,12 +425,8 @@
             // sign the message for EigenAgent to execute Eigenlayer command
             messageWithSignature_CW = signMessageForEigenAgentExecution(
                 signerKey,
-<<<<<<< HEAD
+                address(eigenAgent),
                 EthHolesky.ChainId, // destination chainid where EigenAgent lives
-=======
-                address(eigenAgent),
-                EthSepolia.ChainId, // destination chainid where EigenAgent lives
->>>>>>> 16b306db
                 address(delegationManager),
                 completeWithdrawalMessage,
                 execNonce,
